import { getProperty as dotGet, setProperty as dotSet, hasProperty as dotHas } from 'dot-prop';
import { createExpressionEvaluator } from './expression-evaluator.js';
import { resolveVariantPath, getAvailablePaths } from './variant-resolver.js';
import type {
  DottedOptions,
  GetOptions,
  SetOptions,
  HasOptions,
  VariantContext,
  DottedJson as IDottedJson,
} from './types.js';

const VARIABLE_REFERENCE_PATTERN = /(?:\.{1,}[a-zA-Z_$][a-zA-Z0-9_$.]*|[a-zA-Z_$][a-zA-Z0-9_$.]*)(?:\.[a-zA-Z_$][a-zA-Z0-9_$]*)*/g;

const DEFAULT_MAX_DEPTH = 100;

export class DottedJson implements IDottedJson {
  private schema: Record<string, any>;
  public data: Record<string, any>;  // Public for Proxy access
  private cache: Map<string, any> = new Map();
  private options: Required<Omit<DottedOptions, 'validation'>> & Pick<DottedOptions, 'validation'>;
  private evaluationStack: Set<string> = new Set();
  private evaluationDepth = 0;
  private availablePaths: string[] = [];

  constructor(schema: Record<string, any>, options: DottedOptions = {}) {
    this.schema = structuredClone(schema);
    
    // Backward compatibility: support old 'default' and 'errorDefault' as 'fallback'
    const fallback = options.fallback !== undefined 
      ? options.fallback 
      : ((options as any).errorDefault !== undefined 
          ? (options as any).errorDefault 
          : (options as any).default);  // Support legacy options
    
    this.options = {
      initial: options.initial || {},
      fallback,
      resolvers: options.resolvers || {},
      maxEvaluationDepth: options.maxEvaluationDepth ?? DEFAULT_MAX_DEPTH,
      variants: options.variants || {},
      validation: options.validation,
      onError: options.onError,
      context: options.context
    } as any;

    // Merge schema with initial data
    this.data = this.mergeData(this.schema, this.options.initial);

    // Cache available paths for variant resolution
    this.updateAvailablePaths();
  }

  /**
   * Update cached list of available property paths
   * Called after data changes
   */
  private updateAvailablePaths(): void {
    this.availablePaths = getAvailablePaths(this.data);
  }

  private async collectPathContexts(path: string, options: { includeLeaf?: boolean } = {}): Promise<VariantContext> {
    const segments = path.split('.').filter(Boolean);
    const includeLeaf = options.includeLeaf ?? false;

    let mergedContext: VariantContext = { ...this.options.variants };

    const rootContext = await this.resolveContextAtSegments([], mergedContext);
    if (rootContext) {
      mergedContext = { ...mergedContext, ...rootContext };
    }

    const limit = includeLeaf ? segments.length : Math.max(segments.length - 1, 0);

    for (let i = 0; i < limit; i++) {
      const partialSegments = segments.slice(0, i + 1);
      const contextValue = await this.resolveContextAtSegments(partialSegments, mergedContext);
      if (contextValue) {
        mergedContext = { ...mergedContext, ...contextValue };
      }
    }

    return mergedContext;
  }

  private isValidContextValue(value: unknown): value is Record<string, string | undefined> {
    return typeof value === 'object' && value !== null && !Array.isArray(value);
  }

  private async resolveContextAtSegments(
    ownerSegments: string[],
    currentContext: VariantContext
  ): Promise<VariantContext | undefined> {
    const contextKey = '\\.context';
    const contextPath = ownerSegments.length > 0
      ? `${ownerSegments.join('.')}.${contextKey}`
      : contextKey;

    if (!dotHas(this.data, contextPath)) {
      return undefined;
    }

    const rawValue = dotGet(this.data, contextPath);
    let resolvedValue: unknown = rawValue;

    if (typeof rawValue === 'string') {
      resolvedValue = await this.evaluateExpressionString(
        rawValue,
        ownerSegments.join('.'),
        currentContext
      );
    }

    if (!this.isValidContextValue(resolvedValue)) {
      return undefined;
    }

    return { ...resolvedValue };
  }

  async get(path: string, options: GetOptions = {}): Promise<any> {
    try {
      // Resolve variant path based on context (e.g., .bio → .bio:es:f)
      const resolvedPath = await this.resolveVariant(path);

      // Backward compatibility: support old 'ignoreCache' as 'fresh'
      const fresh = options.fresh !== undefined 
        ? options.fresh 
        : (options as any).ignoreCache;
      
      // Backward compatibility: support old 'default' as 'fallback'
      const fallback = options.fallback !== undefined 
        ? options.fallback 
        : (options as any).default;

      // Backward compatibility: support old 'ignoreCache' as 'fresh'
      const fresh = options.fresh !== undefined 
        ? options.fresh 
        : (options as any).ignoreCache;
      
      // Backward compatibility: support old 'default' as 'fallback'
      const fallback = options.fallback !== undefined 
        ? options.fallback 
        : (options as any).default;

      // Check if we need to evaluate any dot-prefixed expressions along the path
      await this.evaluateExpressionsInPath(resolvedPath, fresh);

      // Handle leading dot (expression prefix) - actual data is stored without the dot
      const actualPath = resolvedPath.startsWith('.') ? resolvedPath.substring(1) : resolvedPath;

      // Get the value using dot-prop
      let result = dotGet(this.data, actualPath);

      // If value exists, validate it if validation is configured
      if (result !== undefined) {
        // Apply validation if enabled
        if (this.options.validation?.enabled) {
          result = this.options.validation.validate(path, result);
        }
        return result;
      }

      // Value is missing - return fallback
      return this.resolveFallback(fallback);

    } catch (_error) {
      // Handle error using onError or fallback
      return this.handleError(_error as Error, path, options.fallback || (options as any).default);
    }
  }

  async set(path: string, value: any, _options: SetOptions = {}): Promise<void> {
    try {
      // Validate key is not reserved
      this.validateKey(path);

      // If path starts with a dot (expression key), we need to escape it for dot-prop
      // because dot-prop treats leading dots as path separators
      let escapedPath = path;
      let materializedPath: string | null = null;

      if (path.startsWith('.')) {
        // Escape the leading dot: .greeting -> \.greeting
        escapedPath = '\\' + path;
        // Track the materialized path (without the dot)
        materializedPath = path.substring(1);
      }

      dotSet(this.data, escapedPath, value);

      // If setting an expression key, clear the materialized value
      if (materializedPath) {
        // Delete the materialized value
        if (dotHas(this.data, materializedPath)) {
          const pathParts = materializedPath.split('.');
          const parentPath = pathParts.slice(0, -1).join('.');
          const key = pathParts[pathParts.length - 1];

          if (parentPath) {
            const parent = dotGet(this.data, parentPath);
            if (parent && typeof parent === 'object' && key) {
              delete parent[key];
            }
          } else if (key) {
            delete this.data[key];
          }
        }
      }

      // Clear cache since data changed
      this.cache.clear();
      
      // Clear all materialized expression values (simple invalidation strategy)
      // This ensures that expressions depending on the changed value are re-evaluated
      this.clearMaterializedValues(this.data);
    } catch (_error) {
      throw _error;
    }
  }

  /**
   * Clear materialized expression values from data
   * A value is considered materialized if there exists a corresponding dot-prefixed expression key
   */
  private clearMaterializedValues(obj: any, prefix = ''): void {
    if (!obj || typeof obj !== 'object') return;

    for (const key of Object.keys(obj)) {
      if (key.startsWith('.') || key.startsWith('\\')) {
        // This is an expression key, check if there's a materialized value
        const expressionKey = key.startsWith('\\') ? key.substring(1) : key;
        const materializedKey = expressionKey.startsWith('.') ? expressionKey.substring(1) : expressionKey;
        
        if (materializedKey in obj) {
          delete obj[materializedKey];
        }
      } else if (typeof obj[key] === 'object' && !Array.isArray(obj[key])) {
        // Recursively clear nested objects
        const nestedPrefix = prefix ? `${prefix}.${key}` : key;
        this.clearMaterializedValues(obj[key], nestedPrefix);
      }
    }
  }

  /**
   * Validate that a key name is not reserved
   * Reserved keys are method names that would conflict with the DottedJson API
   *
   * @param path - The path/key to validate
   * @throws {Error} If key is reserved
   */
  private validateKey(path: string): void {
    const RESERVED_KEYS = ['get', 'set', 'has', 'delete', 'clear', 'keys'];

    // Extract the final key from the path (e.g., "user.name" → "name")
    const finalKey = path.includes('.') ? path.split('.').pop()! : path;

    if (RESERVED_KEYS.includes(finalKey)) {
      throw new Error(
        `Cannot set reserved key: "${finalKey}". ` +
        `Reserved keys: ${RESERVED_KEYS.join(', ')}. ` +
        `These keys are used by the DottedJson API and cannot be modified.`
      );
    }
  }

  async has(path: string, options: HasOptions = {}): Promise<boolean> {
    try {
      // Backward compatibility: support old 'ignoreCache' as 'fresh'
      const fresh = options.fresh !== undefined 
        ? options.fresh 
        : (options as any).ignoreCache;
      
      // Evaluate expressions along the path if needed
      await this.evaluateExpressionsInPath(path, fresh);

      return dotHas(this.data, path);
    } catch (_error) {
      return false;
    }
  }

  private mergeData(schema: Record<string, any>, initial: Record<string, any>): Record<string, any> {
    // Deep merge schema and initial data
    const result = structuredClone(schema);

    // Simple merge for now - will enhance with proper deep merging
    for (const [key, value] of Object.entries(initial)) {
      if (typeof value === 'object' && value !== null && !Array.isArray(value)) {
        result[key] = { ...result[key], ...value };
      } else {
        result[key] = value;
      }
    }

    return result;
  }

  private async evaluateExpressionsInPath(path: string, fresh = false): Promise<void> {
    // Handle leading dot (expression prefix) specially
    const isExpression = path.startsWith('.');
    const actualPath = isExpression ? path.substring(1) : path;
    const pathSegments = actualPath.split('.');

    // If this is a dotted expression reference (e.g., ".sum"), evaluate it
    if (isExpression) {
      const escapedExpressionPath = `\\.${actualPath}`;
      if (dotHas(this.data, escapedExpressionPath)) {
        const cachedResult = dotGet(this.data, actualPath);
        if (cachedResult === undefined || fresh) {
          await this.evaluateExpression(escapedExpressionPath, actualPath, fresh);
        }
      }
    }

    // Walk through each segment and check if we need to evaluate expressions
    for (let i = 0; i < pathSegments.length; i++) {
      const partialPath = pathSegments.slice(0, i + 1).join('.');
      const parentPath = pathSegments.slice(0, i).join('.');
      const currentSegment = pathSegments[i];

      // Check if there's a dot-prefixed expression that would populate this segment
      let escapedExpressionPath = parentPath ? `${parentPath}.\\.${currentSegment}` : `\\.${currentSegment}`;

      // Resolve variant for this expression key within parent context
      const baseExpressionKey = `.${currentSegment}`;
      const fullPathPrefix = parentPath ? `${parentPath}.` : '';

      // Filter available paths to those matching the current parent context
      const contextPaths = this.availablePaths
        .filter(p => p.startsWith(fullPathPrefix))
        .map(p => p.substring(fullPathPrefix.length));

      const variantContext = await this.collectPathContexts(partialPath);
      const resolvedExpressionKey = resolveVariantPath(
        baseExpressionKey,
        variantContext,
        contextPaths
      );

      // If variant resolution changed the key, update the escaped expression path
      if (resolvedExpressionKey !== baseExpressionKey) {
        const resolvedSegment = resolvedExpressionKey.substring(1); // Remove leading dot
        escapedExpressionPath = parentPath ? `${parentPath}.\\.${resolvedSegment}` : `\\.${resolvedSegment}`;
      }

      // If the expression exists and hasn't been evaluated yet (or we want fresh evaluation)
      if (dotHas(this.data, escapedExpressionPath)) {
        const cachedResult = dotGet(this.data, partialPath);
        if (cachedResult === undefined || fresh) {
          await this.evaluateExpression(escapedExpressionPath, partialPath, fresh);
        }
      }
    }
  }

  private async evaluateExpression(expressionPath: string, targetPath: string, fresh = false): Promise<void> {
    // Cycle detection (Constitution Principle VI)
    if (this.evaluationStack.has(expressionPath)) {
      throw new Error(`Circular dependency detected: ${expressionPath} references itself`);
    }

    // Depth limit enforcement (Constitution Principle VI)
    if (this.evaluationDepth >= this.options.maxEvaluationDepth) {
      throw new Error(`Maximum evaluation depth of ${this.options.maxEvaluationDepth} exceeded`);
    }

    // Check cache first (unless fresh evaluation is requested)
    if (!fresh && this.cache.has(expressionPath)) {
      dotSet(this.data, targetPath, this.cache.get(expressionPath));
      return;
    }

    const expression = dotGet(this.data, expressionPath);

    if (typeof expression !== 'string') {
      return;
    }

    try {
      // Track evaluation state for cycle detection
      this.evaluationStack.add(expressionPath);
      this.evaluationDepth++;

<<<<<<< HEAD
      const pathContext = await this.collectPathContexts(targetPath);
      const result = await this.evaluateExpressionString(expression, targetPath, pathContext);
=======
      const result = await this.evaluateExpressionString(expression, targetPath);
>>>>>>> ec151849

      // Cache the result
      this.cache.set(expressionPath, result);

      // Set the evaluated result in the data
      dotSet(this.data, targetPath, result);

    } catch (_error) {
      throw _error;
    } finally {
      // Clean up tracking state
      this.evaluationStack.delete(expressionPath);
      this.evaluationDepth--;
    }
  }

<<<<<<< HEAD
  private async evaluateExpressionString(
    expression: string,
    targetPath: string,
    variantsOverride?: VariantContext
  ): Promise<any> {
=======
  private async evaluateExpressionString(expression: string, targetPath: string): Promise<any> {
>>>>>>> ec151849
    // Check if expression has dependencies that need to be resolved first
    await this.resolveDependencies(expression, targetPath);

    // Convert dot-separated path to array for context
    const pathArray = targetPath
      ? targetPath.split('.').filter(Boolean)
      : [];

    // Convert dot-separated path to array for context
    const pathArray = targetPath.split('.');

    const evaluator = createExpressionEvaluator(
      this.data,
      this.options.resolvers,
      pathArray,
<<<<<<< HEAD
      variantsOverride ?? this.options.variants,
=======
      this.options.variants,
>>>>>>> ec151849
      this.options  // Pass full options for error handling
    );

    return await evaluator.evaluate(expression);
  }

  /**
   * Resolve variant path based on context
   *
   * @example
   * // With variants: { lang: 'es', gender: 'f' }
   * resolveVariant('.bio')
   * // → '.bio:es:f' (if exists), or '.bio:es', or '.bio'
   */
  private async resolveVariant(path: string): Promise<string> {
    const context = await this.collectPathContexts(path);
    if (!context || Object.keys(context).length === 0) {
      return path;  // No variant context
    }

    return resolveVariantPath(path, context, this.availablePaths);
  }

  private async resolveDependencies(expression: string, currentPath: string): Promise<void> {
    // Extract variable references from the expression
    const variableMatches = expression.match(/\$\{([^}]+)\}/g);
    if (!variableMatches) return;

    const currentSegments = currentPath
      ? currentPath.split('.').filter(Boolean)
      : [];

    for (const match of variableMatches) {
      const expr = match.slice(2, -1).trim(); // Remove ${ and }
      if (!expr) continue;

      const varNames = expr.match(VARIABLE_REFERENCE_PATTERN) || [];

      for (const varName of varNames) {
        const leadingDots = varName.match(/^\.+/)?.[0].length ?? 0;

        if (leadingDots > 1) {
          const targetPath = this.computeParentReferencePath(varName, leadingDots, currentSegments);
          if (targetPath) {
            await this.evaluateExpressionsInPath(targetPath, false);
          }
          continue;
        }

        // Recursively evaluate dependencies for each variable
        await this.evaluateExpressionsInPath(varName, false);
      }
    }
  }

<<<<<<< HEAD
  private computeParentReferencePath(varPath: string, leadingDots: number, currentSegments: string[]): string {
    const currentPathStr = currentSegments.length > 0 ? currentSegments.join('.') : '(root)';
    const parentSegments = currentSegments.slice(0, -1);
    const parentLevels = leadingDots - 1;
    const availableLevels = parentSegments.length;

    if (availableLevels < parentLevels) {
      throw new Error(
        `Parent reference '${varPath}' at '${currentPathStr}' goes beyond root (requires ${parentLevels} parent levels, only ${availableLevels} available)`
      );
    }

    const baseSegments = parentLevels > 0
      ? parentSegments.slice(0, availableLevels - parentLevels)
      : parentSegments;
    const propertyPath = varPath.substring(leadingDots);
    const propertySegments = propertyPath ? propertyPath.split('.') : [];
    const targetSegments = [...baseSegments, ...propertySegments];
    return targetSegments.join('.');
  }

=======
>>>>>>> ec151849
  /**
   * Resolve fallback value (supports static values and functions)
   */
  private async resolveFallback(overrideFallback?: any): Promise<any> {
    const fallback = overrideFallback !== undefined 
      ? overrideFallback 
      : this.options.fallback;

    // If fallback is a function, call it
    if (typeof fallback === 'function') {
      const result = fallback();
      // Handle async functions
      return result && typeof result.then === 'function' ? await result : result;
    }

    return fallback;
  }

  /**
   * Handle errors using onError handler or fallback
   */
  private async handleError(error: Error, path: string, overrideFallback?: any): Promise<any> {
    // If custom error handler is provided, use it
    if (this.options.onError) {
      const result = this.options.onError(error, path);
      
      if (result === 'throw') {
        throw error;
      }
      
      if (result === 'fallback') {
        return this.resolveFallback(overrideFallback);
      }
      
      // Return custom value from error handler
      return result;
    }

    // If fallback is provided (instance or override), use it
    const hasFallback = overrideFallback !== undefined || this.options.fallback !== undefined;
    if (hasFallback) {
      return this.resolveFallback(overrideFallback);
    }

    // Default behavior: throw (no error handler, no fallback)
    throw error;
  }
}<|MERGE_RESOLUTION|>--- conflicted
+++ resolved
@@ -383,12 +383,8 @@
       this.evaluationStack.add(expressionPath);
       this.evaluationDepth++;
 
-<<<<<<< HEAD
       const pathContext = await this.collectPathContexts(targetPath);
       const result = await this.evaluateExpressionString(expression, targetPath, pathContext);
-=======
-      const result = await this.evaluateExpressionString(expression, targetPath);
->>>>>>> ec151849
 
       // Cache the result
       this.cache.set(expressionPath, result);
@@ -405,15 +401,11 @@
     }
   }
 
-<<<<<<< HEAD
   private async evaluateExpressionString(
     expression: string,
     targetPath: string,
     variantsOverride?: VariantContext
   ): Promise<any> {
-=======
-  private async evaluateExpressionString(expression: string, targetPath: string): Promise<any> {
->>>>>>> ec151849
     // Check if expression has dependencies that need to be resolved first
     await this.resolveDependencies(expression, targetPath);
 
@@ -429,11 +421,7 @@
       this.data,
       this.options.resolvers,
       pathArray,
-<<<<<<< HEAD
       variantsOverride ?? this.options.variants,
-=======
-      this.options.variants,
->>>>>>> ec151849
       this.options  // Pass full options for error handling
     );
 
@@ -489,7 +477,6 @@
     }
   }
 
-<<<<<<< HEAD
   private computeParentReferencePath(varPath: string, leadingDots: number, currentSegments: string[]): string {
     const currentPathStr = currentSegments.length > 0 ? currentSegments.join('.') : '(root)';
     const parentSegments = currentSegments.slice(0, -1);
@@ -511,8 +498,6 @@
     return targetSegments.join('.');
   }
 
-=======
->>>>>>> ec151849
   /**
    * Resolve fallback value (supports static values and functions)
    */
