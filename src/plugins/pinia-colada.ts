/**
 * Pinia Colada Integration Plugin for dotted-json
 *
 * Provides auto-generated resolvers compatible with Pinia Colada's caching patterns.
 * Combines lazy expression evaluation with smart query management for Vue 3.
 *
 * @requires @pinia/colada ^0.7.0 (optional, for Vue components)
 * @requires pinia ^2.0.0 (optional, for Vue components)
 * @requires vue ^3.0.0 (optional, for Vue components)
 * @module @orb-zone/dotted-json/plugins/pinia-colada
 *
 * @example
 * ```typescript
 * import { dotted } from '@orb-zone/dotted-json';
 * import { withPiniaColada } from '@orb-zone/dotted-json/plugins/pinia-colada';
 *
 * const plugin = withPiniaColada({
 *   queries: {
 *     'api.getUser': {
 *       key: (id: string) => ['user', id],
 *       query: async (id: string) => {
 *         const res = await fetch(`/api/users/${id}`)
 *         return res.json()
 *       }
 *     }
 *   }
 * });
 *
 * const data = dotted({
 *   user: { id: '123', '.profile': 'api.getUser(${user.id})' }
 * }, { resolvers: plugin.resolvers });
 * ```
 */

// ============================================================================
// Type Definitions
// ============================================================================

/**
 * Type for query cache keys (array of primitive values)
 */
export type QueryKey = readonly unknown[];

/**
 * Query definition for a dotted-json resolver
 */
export interface QueryDefinition {
  /**
   * Generate a unique cache key from parameters
   * @example (id: string) => ['user', id]
   */
  key: (...params: any[]) => QueryKey;

  /**
   * Fetch function that returns the data
   * @example async (id: string) => fetchUser(id)
   */
  query: (...params: any[]) => Promise<any>;

  /**
   * How long until data is considered stale (ms)
   * @default 0 (immediately stale)
   */
  staleTime?: number;

  /**
   * How long to keep unused data in cache (ms)
   * @default 300000 (5 minutes)
   */
  gcTime?: number;

  /**
   * Whether to refetch when window regains focus
   * @default true
   */
  refetchOnWindowFocus?: boolean;

  /**
   * Number of retry attempts on failure
   * @default 3
   */
  retry?: number | boolean;
}

/**
 * Mutation definition for a dotted-json resolver
 */
export interface MutationDefinition {
  /**
   * Mutation function to execute
   * @example async (id: string, data: any) => updateUser(id, data)
   */
  mutation: (...params: any[]) => Promise<any>;

  /**
   * Query keys to invalidate after successful mutation
   * Can be static keys or functions that receive mutation params
   * @example [['users'], (id: string) => ['user', id]]
   */
  invalidates?: Array<QueryKey | ((...params: any[]) => QueryKey)>;

  /**
   * Called before mutation executes (for optimistic updates)
   */
  onMutate?: (...params: any[]) => Promise<any> | any;

  /**
   * Called on mutation success
   */
  onSuccess?: (data: any, ...params: any[]) => Promise<void> | void;

  /**
   * Called on mutation error
   */
  onError?: (error: Error, params: any[], context?: any) => Promise<void> | void;

  /**
   * Called after mutation settles (success or error)
   */
  onSettled?: (
    data: any | undefined,
    error: Error | null,
    ...params: any[]
  ) => Promise<void> | void;
}

/**
 * Configuration for the Pinia Colada plugin
 */
export interface PiniaColadaConfig {
  /**
   * Query definitions that will be converted to resolvers
   */
  queries?: Record<string, QueryDefinition>;

  /**
   * Mutation definitions that will be converted to resolvers
   */
  mutations?: Record<string, MutationDefinition>;

  /**
   * Default options applied to all queries
   */
  defaults?: {
    staleTime?: number;
    gcTime?: number;
    refetchOnWindowFocus?: boolean;
    retry?: number | boolean;
  };
}

/**
 * Resolver map for dotted-json
 */
export type ResolverMap = Record<string, (...args: any[]) => Promise<any>>;

/**
 * Plugin result
 */
export interface PiniaColadaPlugin {
  /**
   * Generated resolvers for dotted-json
   */
  resolvers: ResolverMap;

  /**
   * Original configuration
   */
  config: PiniaColadaConfig;

  /**
   * Clear all cached queries
   */
  clearCache: () => void;

  /**
   * Invalidate specific queries
   */
  invalidateQueries: (key: QueryKey) => void;
}

// ============================================================================
// Cache Management
// ============================================================================

/**
 * Global query cache shared across all plugin instances
 */
const globalCache = new Map<string, { data: any; timestamp: number }>();

/**
 * Clear the global cache
 */
function clearGlobalCache(): void {
  globalCache.clear();
}

/**
 * Invalidate queries matching a key
 */
function invalidateQueriesGlobal(key: QueryKey): void {
  const keyString = JSON.stringify(key);
  // Remove exact matches and partial matches
  for (const cacheKey of globalCache.keys()) {
    if (cacheKey.includes(keyString) || cacheKey === keyString) {
      globalCache.delete(cacheKey);
    }
  }
}

// ============================================================================
// Resolver Generators
// ============================================================================

/**
 * Create a resolver function from a query definition
 *
 * Uses a simple caching mechanism that integrates with Pinia Colada's patterns.
 * The actual Pinia Colada useQuery hook should be used in Vue components.
 */
function createQueryResolver(
  name: string,
  queryDef: QueryDefinition,
  defaults?: PiniaColadaConfig['defaults']
): (...args: any[]) => Promise<any> {
  const staleTime = queryDef.staleTime ?? defaults?.staleTime ?? 0;
  const gcTime = queryDef.gcTime ?? defaults?.gcTime ?? 300000; // 5 minutes

  return async (...params: any[]): Promise<any> => {
    const key = queryDef.key(...params);
    const cacheKey = JSON.stringify(key);

    // Check cache
    const cached = globalCache.get(cacheKey);
    if (cached) {
      const age = Date.now() - cached.timestamp;
      if (age < staleTime) {
        return cached.data;
      }
    }

    // Execute query
    try {
      const data = await queryDef.query(...params);

      // Store in cache
      globalCache.set(cacheKey, { data, timestamp: Date.now() });

      // Schedule garbage collection
      setTimeout(() => {
        const entry = globalCache.get(cacheKey);
        if (entry && Date.now() - entry.timestamp >= gcTime) {
          globalCache.delete(cacheKey);
        }
      }, gcTime);

      return data;
<<<<<<< HEAD
    } catch (_error) {
=======
    } catch (error) {
>>>>>>> 15d70010
      const retry = queryDef.retry ?? defaults?.retry ?? 3;
      if (typeof retry === 'number' && retry > 0) {
        // Simple retry logic (can be enhanced)
        console.warn(`[dotted-json/pinia-colada] Query ${name} failed, will retry`);
      }
<<<<<<< HEAD
      throw _error;
=======
      throw error;
>>>>>>> 15d70010
    }
  };
}

/**
 * Create a resolver function from a mutation definition
 *
 * Mutations don't use caching but handle invalidation and lifecycle hooks.
 */
function createMutationResolver(
  _name: string,
  mutationDef: MutationDefinition
): (...args: any[]) => Promise<any> {
  return async (...params: any[]): Promise<any> => {
    let context: any;

    try {
      // onMutate hook
      if (mutationDef.onMutate) {
        context = await mutationDef.onMutate(...params);
      }

      // Execute mutation
      const data = await mutationDef.mutation(...params);

      // Invalidate queries
      if (mutationDef.invalidates) {
        for (const invalidator of mutationDef.invalidates) {
          if (typeof invalidator === 'function') {
            const key = invalidator(...params);
            invalidateQueriesGlobal(key);
          } else {
            invalidateQueriesGlobal(invalidator);
          }
        }
      }

      // onSuccess hook
      if (mutationDef.onSuccess) {
        await mutationDef.onSuccess(data, ...params);
      }

      // onSettled hook
      if (mutationDef.onSettled) {
        await mutationDef.onSettled(data, null, ...params);
      }

      return data;
<<<<<<< HEAD
    } catch (_error) {
      // onError hook
      if (mutationDef.onError) {
        await mutationDef.onError(_error as Error, params, context);
=======
    } catch (error) {
      // onError hook
      if (mutationDef.onError) {
        await mutationDef.onError(error as Error, params, context);
>>>>>>> 15d70010
      }

      // onSettled hook
      if (mutationDef.onSettled) {
<<<<<<< HEAD
        await mutationDef.onSettled(undefined, _error as Error, ...params);
      }

      throw _error;
=======
        await mutationDef.onSettled(undefined, error as Error, ...params);
      }

      throw error;
>>>>>>> 15d70010
    }
  };
}

// ============================================================================
// Main Plugin Export
// ============================================================================

/**
 * Create a Pinia Colada-powered plugin for dotted-json
 *
 * Auto-generates resolvers from query/mutation definitions with automatic
 * caching, request deduplication, and cache invalidation.
 *
 * @param config - Plugin configuration
 * @returns Plugin with generated resolvers
 *
 * @example
 * ```typescript
 * import { dotted } from '@orb-zone/dotted-json';
 * import { withPiniaColada } from '@orb-zone/dotted-json/plugins/pinia-colada';
 *
 * const plugin = withPiniaColada({
 *   queries: {
 *     'api.getUser': {
 *       key: (id: string) => ['user', id],
 *       query: async (id: string) => {
 *         const res = await fetch(`/api/users/${id}`);
 *         return res.json();
 *       },
 *       staleTime: 60000 // 1 minute
 *     },
 *     'api.getUsers': {
 *       key: () => ['users'],
 *       query: async () => {
 *         const res = await fetch('/api/users');
 *         return res.json();
 *       }
 *     }
 *   },
 *   mutations: {
 *     'api.updateUser': {
 *       mutation: async (id: string, data: any) => {
 *         const res = await fetch(`/api/users/${id}`, {
 *           method: 'PATCH',
 *           body: JSON.stringify(data)
 *         });
 *         return res.json();
 *       },
 *       invalidates: [
 *         ['users'], // Invalidate users list
 *         (id: string) => ['user', id] // Invalidate specific user
 *       ]
 *     }
 *   },
 *   defaults: {
 *     staleTime: 30000, // 30 seconds
 *     gcTime: 300000,   // 5 minutes
 *     retry: 3
 *   }
 * });
 *
 * const data = dotted({
 *   user: {
 *     id: '123',
 *     '.profile': 'api.getUser(${user.id})',
 *     '.posts': 'api.getUserPosts(${user.id})'
 *   }
 * }, { resolvers: plugin.resolvers });
 *
 * // Access cached data
 * const profile = await data.get('user.profile');
 *
 * // Clear cache when needed
 * plugin.clearCache();
 * ```
 */
export function withPiniaColada(config: PiniaColadaConfig): PiniaColadaPlugin {
  const resolvers: ResolverMap = {};

  // Generate query resolvers
  if (config.queries) {
    for (const [name, queryDef] of Object.entries(config.queries)) {
      // Create nested resolver structure from dotted names
      const parts = name.split('.');
      let current = resolvers;

      for (let i = 0; i < parts.length - 1; i++) {
        const key = parts[i]!;
        if (!current[key]) {
          current[key] = {} as any;
        }
        current = current[key] as any;
      }

      const finalKey = parts[parts.length - 1]!;
      current[finalKey] = createQueryResolver(name, queryDef, config.defaults);
    }
  }

  // Generate mutation resolvers
  if (config.mutations) {
    for (const [name, mutationDef] of Object.entries(config.mutations)) {
      // Create nested resolver structure from dotted names
      const parts = name.split('.');
      let current = resolvers;

      for (let i = 0; i < parts.length - 1; i++) {
        const key = parts[i]!;
        if (!current[key]) {
          current[key] = {} as any;
        }
        current = current[key] as any;
      }

      const finalKey = parts[parts.length - 1]!;
      current[finalKey] = createMutationResolver(name, mutationDef);
    }
  }

  return {
    resolvers,
    config,
    clearCache: clearGlobalCache,
    invalidateQueries: invalidateQueriesGlobal
  };
}<|MERGE_RESOLUTION|>--- conflicted
+++ resolved
@@ -255,21 +255,13 @@
       }, gcTime);
 
       return data;
-<<<<<<< HEAD
-    } catch (_error) {
-=======
     } catch (error) {
->>>>>>> 15d70010
       const retry = queryDef.retry ?? defaults?.retry ?? 3;
       if (typeof retry === 'number' && retry > 0) {
         // Simple retry logic (can be enhanced)
         console.warn(`[dotted-json/pinia-colada] Query ${name} failed, will retry`);
       }
-<<<<<<< HEAD
-      throw _error;
-=======
       throw error;
->>>>>>> 15d70010
     }
   };
 }
@@ -318,32 +310,18 @@
       }
 
       return data;
-<<<<<<< HEAD
-    } catch (_error) {
-      // onError hook
-      if (mutationDef.onError) {
-        await mutationDef.onError(_error as Error, params, context);
-=======
     } catch (error) {
       // onError hook
       if (mutationDef.onError) {
         await mutationDef.onError(error as Error, params, context);
->>>>>>> 15d70010
       }
 
       // onSettled hook
       if (mutationDef.onSettled) {
-<<<<<<< HEAD
-        await mutationDef.onSettled(undefined, _error as Error, ...params);
-      }
-
-      throw _error;
-=======
         await mutationDef.onSettled(undefined, error as Error, ...params);
       }
 
       throw error;
->>>>>>> 15d70010
     }
   };
 }
