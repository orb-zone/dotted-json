--- conflicted
+++ resolved
@@ -462,11 +462,7 @@
   try {
     const surrealdb = await import('surrealdb') as any;
     Surreal = surrealdb.Surreal || surrealdb.default?.Surreal || surrealdb.default;
-<<<<<<< HEAD
-  } catch (_error) {
-=======
   } catch (error) {
->>>>>>> 15d70010
     throw new Error(
       'SurrealDB plugin requires the "surrealdb" package. Install it with: bun add surrealdb'
     );
